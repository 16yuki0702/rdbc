
# Rust DataBase Connectivity (RDBC)

[![License](https://img.shields.io/badge/License-Apache%202.0-blue.svg)](https://opensource.org/licenses/Apache-2.0)
[![Docs](https://docs.rs/rdbc/badge.svg)](https://docs.rs/rdbc)
[![Version](https://img.shields.io/crates/v/rdbc.svg)](https://crates.io/crates/rdbc)

Love them or hate them, the [ODBC](https://en.wikipedia.org/wiki/Open_Database_Connectivity) and [JDBC](https://en.wikipedia.org/wiki/Java_Database_Connectivity) standards have made it easy to use a wide range of desktop and server products with many different databases thanks to the availability of database drivers implementing these standards.

I believe there is a need for a Rust equivalent so I have started this experimental project and aim to provide an RDBC API and reference implementations (drivers) for both Postgres and MySQL. 

Note that the provided RDBC drivers are just wrappers around the existing `postgres` and `mysql` crates and this project is not attempting to build new drivers from scratch but rather make it possible to leverage existing drivers through a common API.

# Why do we need this when we have Diesel?

This is filling a different need. I love the [Diesel](https://diesel.rs/) approach for building applications but if you are building a generic SQL tool, a business intelligence tool, or a distributed query engine, there is a need to connect to different databases and execute arbitrary SQL. This is where we need a standard API and available drivers.

# Connection Trait

Currently there is a simple `Connection` trait that allows queries to be executed that either return a `ResultSet` for reads or just the number of rows affected by writes. Later, there will be a `Driver` trait as well. 

```rust
/// Represents a connection to a database
pub trait Connection {
    /// Execute a query that is expected to return a result set, such as a `SELECT` statement
    fn execute_query(&mut self, sql: &str) -> Result<Rc<RefCell<dyn ResultSet + '_>>>;
    /// Execute a query that is expected to update some rows.
    fn execute_update(&mut self, sql: &str) -> Result<usize>;
}
```

# Examples

## Create a Postgres Connection

```rust
fn connect_postgres() -> Rc<RefCell<dyn Connection>> {
    let driver = PostgresDriver::new();
    driver.connect("postgres://rdbc:secret@127.0.0.1:5433")
}
```

## Create a MySQL Connection

```rust
fn connect_mysql() -> Rc<RefCell<dyn Connection>> {
    let driver = MySQLDriver::new();
    driver.connect("mysql://root:secret@127.0.0.1:3307").unwrap()
}
```

## Execute a Query

```rust
fn execute(conn: Rc<RefCell<dyn Connection>>, sql: &str) {
    println!("Execute {}", sql);
    let mut conn = conn.borrow_mut();
    let rs = conn.execute_query(sql).unwrap();
    let mut rs = rs.borrow_mut();
    while rs.next() {
        println!("{:?}", rs.get_i32(1))
    }
}
```

# Building

<<<<<<< HEAD
Use `docker-compose` to start up Postgres and MySQL containers to test against.
=======
Use `docker-compose` to start up a Postgres and MySQL instance.
>>>>>>> 90c22246

```bash
docker-compose up -d
```

<<<<<<< HEAD
Use `cargo test` to run the unit tests.
=======
Run `cargo test` to run the tests.
>>>>>>> 90c22246
<|MERGE_RESOLUTION|>--- conflicted
+++ resolved
@@ -65,18 +65,6 @@
 
 # Building
 
-<<<<<<< HEAD
 Use `docker-compose` to start up Postgres and MySQL containers to test against.
-=======
-Use `docker-compose` to start up a Postgres and MySQL instance.
->>>>>>> 90c22246
 
-```bash
-docker-compose up -d
-```
-
-<<<<<<< HEAD
-Use `cargo test` to run the unit tests.
-=======
-Run `cargo test` to run the tests.
->>>>>>> 90c22246
+Use `cargo test` to run the unit tests.